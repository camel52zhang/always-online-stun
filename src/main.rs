use std::cell::RefCell;
<<<<<<< HEAD
use std::convert::TryInto;
use std::fmt::format;
use std::io;
use std::net::{IpAddr, Ipv4Addr, Ipv6Addr, SocketAddr};
use std::rc::Rc;
use std::time::Duration;
use futures::StreamExt;
use tokio::net::UdpSocket;
use tokio::time::Instant;
=======
use std::io;
use std::rc::Rc;
use std::time::Duration;
use futures::StreamExt;
use tokio::time::Instant;
use crate::geoip::GeolocationDbClient;
>>>>>>> 1554768e
use crate::utils::join_all_with_semaphore;
use crate::outputs::{ValidHosts, ValidIpV4s, ValidIpV6s};
use crate::servers::StunServer;
use crate::stun::{StunServerTestResult, StunSocketResponse};
<<<<<<< HEAD
// use crate::stun_codec::{Attribute, NonParsableAttribute};
=======
>>>>>>> 1554768e

extern crate pretty_env_logger;
#[macro_use] extern crate log;

mod servers;
mod stun;
mod utils;
mod outputs;
mod geoip;
<<<<<<< HEAD
mod git;

const CONCURRENT_SOCKETS_USED_LIMIT: usize = 64;

async fn get_stun_response(addr: &str) -> io::Result<()> {
    let sock = UdpSocket::bind("0.0.0.0:0").await?;
    sock.connect(addr).await?;
    let cookie =  0x2112A442_u32.to_be_bytes();
    let req = [0, 1u8.to_be(), 0, 0, cookie[0], cookie[1], cookie[2], cookie[3], 1, 2, 3, 4, 5, 6, 7, 8, 9, 10, 11, 12 ];
    sock.send(&req).await?;

    let mut buf = [0u8; 120];
    let bytes_read = tokio::time::timeout(Duration::from_secs(1), sock.recv(&mut buf)).await?;

    if bytes_read.is_err() {
        info!("Addr {} timed out", addr);
        return Ok(());
    }

    let bytes_read = bytes_read.unwrap();

    // let r = stun_codec::StunMessageReader { bytes: buf[0..bytes_read].as_ref() };
    // info!("Method {:?} , Class {:?}", r.get_method().unwrap(), r.get_class());
    // r.get_attrs().for_each(|attr| {
    //     match &attr {
    //         Ok(attr) => {
    //             match attr {
    //                 Attribute::MappedAddress(r) => info!("MappedAddress {:?}", SocketAddr::new(r.get_address().unwrap(), r.get_port())),
    //                 Attribute::ResponseAddress(r) => info!("ResponseAddress {:?}", SocketAddr::new(r.get_address().unwrap(), r.get_port())),
    //                 Attribute::ChangeAddress(r) => info!("ChangeAddress {:?}", SocketAddr::new(r.get_address().unwrap(), r.get_port())),
    //                 Attribute::SourceAddress(r) => info!("SourceAddress {:?}", SocketAddr::new(r.get_address().unwrap(), r.get_port())),
    //                 Attribute::ChangedAddress(r) => info!("ChangedAddress {:?}", SocketAddr::new(r.get_address().unwrap(), r.get_port())),
    //                 Attribute::XorMappedAddress(r) => info!("XorMappedAddress {:?}", SocketAddr::new(r.get_address().unwrap(), r.get_port())),
    //                 Attribute::OptXorMappedAddress(r) => info!("OptXorMappedAddress {:?}", SocketAddr::new(r.get_address().unwrap(), r.get_port())),
    //                 Attribute::OtherAddress(r) => info!("OtherAddress {:?}", SocketAddr::new(r.get_address().unwrap(), r.get_port())),
    //                 Attribute::ResponseOrigin(r) => info!("ResponseOrigin {:?}", SocketAddr::new(r.get_address().unwrap(), r.get_port())),
    //                 Attribute::AlternateServer(r) => info!("AlternateServer {:?}", SocketAddr::new(r.get_address().unwrap(), r.get_port())),
    //                 Attribute::Software(r) => info!("Software {}", r.get_software().unwrap()),
    //                 Attribute::ReflectedFrom(r) => info!("ReflectedFrom {:?}", SocketAddr::new(r.get_address().unwrap(), r.get_port())),
    //                 Attribute::ErrorCode(r) => info!("ErrorCode {:?}", r.get_error().unwrap()),
    //                 Attribute::Fingerprint(r) => info!("Fingerprint {}", r.get_checksum()),
    //                 Attribute::MessageIntegrity(r) => info!("MessageIntegrity {:?}", r.get_digest()),
    //                 Attribute::Realm(r) => info!("Realm {}", r.get_realm().unwrap()),
    //                 Attribute::Nonce(r) => info!("Nonce {}", r.get_nonce().unwrap()),
    //                 Attribute::Password(r) => info!("Password {}", r.get_password().unwrap()),
    //                 Attribute::UnknownAttributes(r) => {
    //                     for attr_code in r.get_attr_codes() {
    //                         info!("Unknown attribute {}", attr_code)
    //                     }
    //                 },
    //                 Attribute::Username(r) => info!("Username {}", r.get_username().unwrap()),
    //             }
    //         }
    //         Err(attr) => {
    //             match &attr {
    //                 NonParsableAttribute::Unknown(r) => warn!("UnknownAttr type {:04x} len {}", r.get_type_raw(), r.get_total_length()),
    //                 NonParsableAttribute::Malformed(r) => warn!("MalformedAttr type {:04x} len {}", r.get_type_raw(), r.get_value_length_raw()),
    //             }
    //         }
    //     }
    // });
    Ok(())
}
=======

const CONCURRENT_SOCKETS_USED_LIMIT: usize = 64;
>>>>>>> 1554768e

#[tokio::main(flavor = "current_thread")]
async fn main() -> io::Result<()> {
    pretty_env_logger::init();

<<<<<<< HEAD
    let client = Rc::new(RefCell::new(geoip::CachedIpGeolocationIpClient::default().await?));
=======
    let is_behind_nat: bool = std::env::var("IS_BEHIND_NAT")
        .unwrap_or(String::from("false"))
        .parse()
        .expect("IS_BEHIND_NAT must be true or false");

    let client = Rc::new(RefCell::new(geoip::CachedIpGeolocationIpClient::<GeolocationDbClient>::default().await?));
>>>>>>> 1554768e

    let stun_servers = servers::get_stun_servers().await?;

    let stun_servers_count = stun_servers.len();
    info!("Loaded {} stun server hosts", stun_servers.len());

<<<<<<< HEAD
    let f = stun_servers.iter().map(|server| {
        async move {
            let addr = format!("{}:{}", server.hostname, server.port);
            get_stun_response(addr.as_str()).await;
        }
    }).collect::<Vec<_>>();
    join_all_with_semaphore(f.into_iter(), 1).await;

    let stun_server_test_results = stun_servers.into_iter()
        .map(|candidate| {
            async move {
                let test_result = stun::test_udp_stun_server(candidate).await;
                print_stun_server_status(&test_result);
                test_result
            }
=======
    let stun_server_test_results = stun_servers.into_iter()
        .map(|candidate| async move {
            let test_result = stun::test_udp_stun_server(candidate, is_behind_nat).await;
            print_stun_server_status(&test_result);
            test_result
>>>>>>> 1554768e
        })
        .collect::<Vec<_>>();

    let timestamp = Instant::now();
    let stun_server_test_results = join_all_with_semaphore(stun_server_test_results.into_iter(), CONCURRENT_SOCKETS_USED_LIMIT).await;

    ValidHosts::default(&stun_server_test_results).save().await?;
    ValidIpV4s::default(&stun_server_test_results).save().await?;
    ValidIpV6s::default(&stun_server_test_results).save().await?;

    write_stun_server_summary(stun_servers_count, &stun_server_test_results,timestamp.elapsed());

    futures::stream::iter(stun_server_test_results.iter())
        .filter_map(|test_result| async move { if test_result.is_healthy() { Some(test_result) } else { None } })
        .map(|test_result| futures::stream::iter(test_result.socket_tests.iter()))
        .flatten()
        .map(|test_result| test_result.socket)
        .for_each(|socket| {
            let client = client.clone();
                async move {
                    client.borrow_mut().get_ip_geoip_info(socket.ip()).await.expect("GeoIP IP info must be available");
                }
        }).await;

    client.borrow_mut().save().await?;

    Ok(())
}

fn print_stun_server_status(test_result: &StunServerTestResult) {
    if test_result.is_healthy() {
        info!("{:<25} -> Host is healthy", test_result.server.hostname);
    } else if !test_result.is_resolvable() {
        info!("{:<25} -> Host is not resolvable", test_result.server.hostname);
    } else if test_result.is_partial_timeout() {
        info!("{:<25} -> Host times out on some sockets", test_result.server.hostname);
    } else if test_result.is_timeout() {
        info!("{:<25} -> Host times out on all sockets", test_result.server.hostname);
    } else {
        info!("{:<25} -> Host behaves in an unexpected way. Run with RUST_LOG=DEBUG for more info", test_result.server.hostname);
        for socket_test in &test_result.socket_tests {
            match &socket_test.result {
                StunSocketResponse::HealthyResponse { .. } => { debug!("{:<25} -> Socket {:<21} returned a healthy response", test_result.server.hostname, socket_test.socket) }
                StunSocketResponse::InvalidMappingResponse { expected, actual, rtt } => { debug!("{:<25} -> Socket {:<21} returned an invalid mapping: expected={} actual={}", test_result.server.hostname, socket_test.socket, expected, actual) }
                StunSocketResponse::Timeout { deadline } => { debug!("{:<25} -> Socket {:<21} timed out after {:?}", test_result.server.hostname, socket_test.socket, deadline) }
                StunSocketResponse::UnexpectedError { err } => { debug!("{:<25} -> Socket {:<21} returned an unexpected error: {}", test_result.server.hostname, socket_test.socket, err) }
            }
        }
    }
}

fn write_stun_server_summary(candidate_hosts_count: usize, results: &Vec<StunServerTestResult>, time_taken: Duration) {
    let mut healthy = 0;
    let mut dns_unresolved = 0;
    let mut partial_timeout = 0;
    let mut timeout = 0;
    let mut unexpected_err = 0;
    results.iter().for_each(|server_test_result| {
        if server_test_result.is_healthy() {
            healthy += 1;
        } else if !server_test_result.is_resolvable() {
            dns_unresolved += 1;
        } else if server_test_result.is_partial_timeout() {
            partial_timeout += 1;
        } else if server_test_result.is_timeout() {
            timeout += 1;
        } else {
            unexpected_err += 1;
        }
    });
    info!(
        "Statistics -> Tested={}, Healthy={}, DNS failure={}, partial Timeout={}, Timeout={}, Unexpected err={}. Finished in {:?}",
        candidate_hosts_count, healthy, dns_unresolved, partial_timeout, timeout, unexpected_err, time_taken
    );

    if healthy == 0 {
        warn!("No healthy hosts found! Are you behind NAT?")
    }
}<|MERGE_RESOLUTION|>--- conflicted
+++ resolved
@@ -1,30 +1,14 @@
 use std::cell::RefCell;
-<<<<<<< HEAD
-use std::convert::TryInto;
-use std::fmt::format;
-use std::io;
-use std::net::{IpAddr, Ipv4Addr, Ipv6Addr, SocketAddr};
-use std::rc::Rc;
-use std::time::Duration;
-use futures::StreamExt;
-use tokio::net::UdpSocket;
-use tokio::time::Instant;
-=======
 use std::io;
 use std::rc::Rc;
 use std::time::Duration;
 use futures::StreamExt;
 use tokio::time::Instant;
 use crate::geoip::GeolocationDbClient;
->>>>>>> 1554768e
 use crate::utils::join_all_with_semaphore;
 use crate::outputs::{ValidHosts, ValidIpV4s, ValidIpV6s};
 use crate::servers::StunServer;
 use crate::stun::{StunServerTestResult, StunSocketResponse};
-<<<<<<< HEAD
-// use crate::stun_codec::{Attribute, NonParsableAttribute};
-=======
->>>>>>> 1554768e
 
 extern crate pretty_env_logger;
 #[macro_use] extern crate log;
@@ -34,118 +18,30 @@
 mod utils;
 mod outputs;
 mod geoip;
-<<<<<<< HEAD
-mod git;
 
 const CONCURRENT_SOCKETS_USED_LIMIT: usize = 64;
-
-async fn get_stun_response(addr: &str) -> io::Result<()> {
-    let sock = UdpSocket::bind("0.0.0.0:0").await?;
-    sock.connect(addr).await?;
-    let cookie =  0x2112A442_u32.to_be_bytes();
-    let req = [0, 1u8.to_be(), 0, 0, cookie[0], cookie[1], cookie[2], cookie[3], 1, 2, 3, 4, 5, 6, 7, 8, 9, 10, 11, 12 ];
-    sock.send(&req).await?;
-
-    let mut buf = [0u8; 120];
-    let bytes_read = tokio::time::timeout(Duration::from_secs(1), sock.recv(&mut buf)).await?;
-
-    if bytes_read.is_err() {
-        info!("Addr {} timed out", addr);
-        return Ok(());
-    }
-
-    let bytes_read = bytes_read.unwrap();
-
-    // let r = stun_codec::StunMessageReader { bytes: buf[0..bytes_read].as_ref() };
-    // info!("Method {:?} , Class {:?}", r.get_method().unwrap(), r.get_class());
-    // r.get_attrs().for_each(|attr| {
-    //     match &attr {
-    //         Ok(attr) => {
-    //             match attr {
-    //                 Attribute::MappedAddress(r) => info!("MappedAddress {:?}", SocketAddr::new(r.get_address().unwrap(), r.get_port())),
-    //                 Attribute::ResponseAddress(r) => info!("ResponseAddress {:?}", SocketAddr::new(r.get_address().unwrap(), r.get_port())),
-    //                 Attribute::ChangeAddress(r) => info!("ChangeAddress {:?}", SocketAddr::new(r.get_address().unwrap(), r.get_port())),
-    //                 Attribute::SourceAddress(r) => info!("SourceAddress {:?}", SocketAddr::new(r.get_address().unwrap(), r.get_port())),
-    //                 Attribute::ChangedAddress(r) => info!("ChangedAddress {:?}", SocketAddr::new(r.get_address().unwrap(), r.get_port())),
-    //                 Attribute::XorMappedAddress(r) => info!("XorMappedAddress {:?}", SocketAddr::new(r.get_address().unwrap(), r.get_port())),
-    //                 Attribute::OptXorMappedAddress(r) => info!("OptXorMappedAddress {:?}", SocketAddr::new(r.get_address().unwrap(), r.get_port())),
-    //                 Attribute::OtherAddress(r) => info!("OtherAddress {:?}", SocketAddr::new(r.get_address().unwrap(), r.get_port())),
-    //                 Attribute::ResponseOrigin(r) => info!("ResponseOrigin {:?}", SocketAddr::new(r.get_address().unwrap(), r.get_port())),
-    //                 Attribute::AlternateServer(r) => info!("AlternateServer {:?}", SocketAddr::new(r.get_address().unwrap(), r.get_port())),
-    //                 Attribute::Software(r) => info!("Software {}", r.get_software().unwrap()),
-    //                 Attribute::ReflectedFrom(r) => info!("ReflectedFrom {:?}", SocketAddr::new(r.get_address().unwrap(), r.get_port())),
-    //                 Attribute::ErrorCode(r) => info!("ErrorCode {:?}", r.get_error().unwrap()),
-    //                 Attribute::Fingerprint(r) => info!("Fingerprint {}", r.get_checksum()),
-    //                 Attribute::MessageIntegrity(r) => info!("MessageIntegrity {:?}", r.get_digest()),
-    //                 Attribute::Realm(r) => info!("Realm {}", r.get_realm().unwrap()),
-    //                 Attribute::Nonce(r) => info!("Nonce {}", r.get_nonce().unwrap()),
-    //                 Attribute::Password(r) => info!("Password {}", r.get_password().unwrap()),
-    //                 Attribute::UnknownAttributes(r) => {
-    //                     for attr_code in r.get_attr_codes() {
-    //                         info!("Unknown attribute {}", attr_code)
-    //                     }
-    //                 },
-    //                 Attribute::Username(r) => info!("Username {}", r.get_username().unwrap()),
-    //             }
-    //         }
-    //         Err(attr) => {
-    //             match &attr {
-    //                 NonParsableAttribute::Unknown(r) => warn!("UnknownAttr type {:04x} len {}", r.get_type_raw(), r.get_total_length()),
-    //                 NonParsableAttribute::Malformed(r) => warn!("MalformedAttr type {:04x} len {}", r.get_type_raw(), r.get_value_length_raw()),
-    //             }
-    //         }
-    //     }
-    // });
-    Ok(())
-}
-=======
-
-const CONCURRENT_SOCKETS_USED_LIMIT: usize = 64;
->>>>>>> 1554768e
 
 #[tokio::main(flavor = "current_thread")]
 async fn main() -> io::Result<()> {
     pretty_env_logger::init();
 
-<<<<<<< HEAD
-    let client = Rc::new(RefCell::new(geoip::CachedIpGeolocationIpClient::default().await?));
-=======
     let is_behind_nat: bool = std::env::var("IS_BEHIND_NAT")
         .unwrap_or(String::from("false"))
         .parse()
         .expect("IS_BEHIND_NAT must be true or false");
 
     let client = Rc::new(RefCell::new(geoip::CachedIpGeolocationIpClient::<GeolocationDbClient>::default().await?));
->>>>>>> 1554768e
 
     let stun_servers = servers::get_stun_servers().await?;
 
     let stun_servers_count = stun_servers.len();
     info!("Loaded {} stun server hosts", stun_servers.len());
 
-<<<<<<< HEAD
-    let f = stun_servers.iter().map(|server| {
-        async move {
-            let addr = format!("{}:{}", server.hostname, server.port);
-            get_stun_response(addr.as_str()).await;
-        }
-    }).collect::<Vec<_>>();
-    join_all_with_semaphore(f.into_iter(), 1).await;
-
-    let stun_server_test_results = stun_servers.into_iter()
-        .map(|candidate| {
-            async move {
-                let test_result = stun::test_udp_stun_server(candidate).await;
-                print_stun_server_status(&test_result);
-                test_result
-            }
-=======
     let stun_server_test_results = stun_servers.into_iter()
         .map(|candidate| async move {
             let test_result = stun::test_udp_stun_server(candidate, is_behind_nat).await;
             print_stun_server_status(&test_result);
             test_result
->>>>>>> 1554768e
         })
         .collect::<Vec<_>>();
 
