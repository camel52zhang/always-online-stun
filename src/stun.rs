use std::net::{SocketAddr};
use std::time::{Duration, Instant};
<<<<<<< HEAD
=======
use stunclient::Error;
use tokio::net::UdpSocket;
>>>>>>> 1554768e
use crate::utils::join_all_with_semaphore;
use crate::StunServer;

#[derive(Clone, Debug)]
pub(crate) struct StunServerTestResult {
    pub(crate) server: StunServer,
    pub(crate) socket_tests: Vec<StunSocketTestResult>,
}

impl StunServerTestResult {
    pub(crate) fn is_resolvable(&self) -> bool {
        return self.socket_tests.len() > 0;
    }

    pub(crate) fn is_healthy(&self) -> bool {
        self.is_resolvable() && self.socket_tests.iter()
            .all(StunSocketTestResult::is_ok)
    }

    pub(crate) fn is_partial_timeout(&self) -> bool {
        self.is_resolvable()
            && self.is_any_healthy()
            && self.is_any_timeout()
<<<<<<< HEAD
            &&! self.is_any_invalid_mapping()
            &&! self.is_any_unexpected_response()
=======
            && !self.is_any_invalid_mapping()
            && !self.is_any_unexpected_response()
>>>>>>> 1554768e
    }

    pub(crate) fn is_timeout(&self) -> bool {
        self.is_resolvable()
<<<<<<< HEAD
            &&! self.is_any_healthy()
            && self.is_any_timeout()
            &&! self.is_any_invalid_mapping()
            &&! self.is_any_unexpected_response()
=======
            && !self.is_any_healthy()
            && self.is_any_timeout()
            && !self.is_any_invalid_mapping()
            && !self.is_any_unexpected_response()
>>>>>>> 1554768e
    }

    fn is_any_healthy(&self) -> bool {
        self.is_resolvable() && self.socket_tests.iter()
            .any(|result| match result.result {
<<<<<<< HEAD
                StunSocketResponse::HealthyResponse {..} => true,
=======
                StunSocketResponse::HealthyResponse { .. } => true,
>>>>>>> 1554768e
                _ => false,
            })
    }

    fn is_any_timeout(&self) -> bool {
        self.is_resolvable() && self.socket_tests.iter()
            .any(|result| match result.result {
<<<<<<< HEAD
                StunSocketResponse::Timeout {..} => true,
=======
                StunSocketResponse::Timeout { .. } => true,
>>>>>>> 1554768e
                _ => false,
            })
    }

    fn is_any_invalid_mapping(&self) -> bool {
        self.is_resolvable() && self.socket_tests.iter()
            .any(|result| match result.result {
<<<<<<< HEAD
                StunSocketResponse::InvalidMappingResponse {..} => true,
=======
                StunSocketResponse::InvalidMappingResponse { .. } => true,
>>>>>>> 1554768e
                _ => false,
            })
    }

    fn is_any_unexpected_response(&self) -> bool {
        self.is_resolvable() && self.socket_tests.iter()
            .any(|result| match result.result {
<<<<<<< HEAD
                StunSocketResponse::UnexpectedError {..} => true,
=======
                StunSocketResponse::UnexpectedError { .. } => true,
>>>>>>> 1554768e
                _ => false,
            })
    }
}

#[derive(Clone, Debug)]
pub(crate) struct StunSocketTestResult {
    pub(crate) socket: SocketAddr,
<<<<<<< HEAD
    pub(crate) result: StunSocketResponse
=======
    pub(crate) result: StunSocketResponse,
>>>>>>> 1554768e
}

impl StunSocketTestResult {
    pub(crate) fn is_ok(&self) -> bool {
        self.result.is_ok()
    }
}

#[derive(Clone, Debug)]
pub(crate) enum StunSocketResponse {
    HealthyResponse { rtt: Duration },
    InvalidMappingResponse { expected: SocketAddr, actual: SocketAddr, rtt: Duration },
    Timeout { deadline: Duration },
<<<<<<< HEAD
    UnexpectedError { err: String }
=======
    UnexpectedError { err: String },
>>>>>>> 1554768e
}

impl StunSocketResponse {
    fn is_ok(&self) -> bool {
        match &self {
            StunSocketResponse::HealthyResponse { .. } => true,
            _ => false
        }
    }
}

pub(crate) async fn test_udp_stun_server(
<<<<<<< HEAD
    server: StunServer
=======
    server: StunServer,
    behind_nat: bool,
>>>>>>> 1554768e
) -> StunServerTestResult {
    let socket_addrs = tokio::net::lookup_host(format!("{}:{}", server.hostname, server.port)).await;

    if socket_addrs.is_err() {
<<<<<<< HEAD
        if socket_addrs.as_ref().err().unwrap().to_string() != "failed to lookup address information: Name or service not known" {
=======
        let err_str = socket_addrs.as_ref().err().unwrap().to_string();
        if err_str.contains("Name or service not known") ||
            err_str.contains("No address associated with hostname") {} else {
>>>>>>> 1554768e
            warn!("{:<21} -> Unexpected DNS failure: {}", server.hostname, socket_addrs.as_ref().err().unwrap().to_string());
        }
        return StunServerTestResult {
            server,
            socket_tests: vec![],
<<<<<<< HEAD
        }
=======
        };
>>>>>>> 1554768e
    }

    let results = socket_addrs.unwrap()
        .map(|addr| addr.ip())
        .map(|addr| {
            let port = server.port;
            let hostname = server.hostname.as_str();
            async move {
                let stun_socket = SocketAddr::new(addr, port);
<<<<<<< HEAD
                let res = test_socket_addr(hostname, stun_socket).await;
=======
                let res = if behind_nat {
                    test_socket_addr_against_trusted_party(hostname, stun_socket).await
                } else {
                    test_socket_addr(hostname, stun_socket).await
                };
>>>>>>> 1554768e
                res
            }
        })
        .collect::<Vec<_>>();
<<<<<<< HEAD

    let results = join_all_with_semaphore(results.into_iter(), 1).await;

    StunServerTestResult {
        server,
        socket_tests: results
    }
}

async fn test_socket_addr(
    hostname: &str,
    socket_addr: SocketAddr
) -> StunSocketTestResult {
    let local_socket = tokio::net::UdpSocket::bind(
        match socket_addr {
            SocketAddr::V4(..) => { "0.0.0.0:0" }
            SocketAddr::V6(..) => { "[::]:0" }
        }
    ).await.unwrap();

    let mut client = stunclient::StunClient::new(socket_addr);
=======

    let results = join_all_with_semaphore(results.into_iter(), 1).await;

    StunServerTestResult {
        server,
        socket_tests: results,
    }
}

async fn test_socket_addr(
    hostname: &str,
    socket_addr: SocketAddr,
) -> StunSocketTestResult {
    let local_socket = UdpSocket::bind(
        match socket_addr {
            SocketAddr::V4(..) => { "0.0.0.0:0" }
            SocketAddr::V6(..) => { "[::]:0" }
        }
    ).await.unwrap();

    test_socket(hostname, socket_addr, local_socket.local_addr().unwrap(), &local_socket).await
}

async fn test_socket_addr_against_trusted_party(
    hostname: &str,
    socket_addr: SocketAddr,
) -> StunSocketTestResult {
    let local_socket = UdpSocket::bind(
        match socket_addr {
            SocketAddr::V4(..) => { "0.0.0.0:0" }
            SocketAddr::V6(..) => { "[::]:0" }
        }
    ).await.unwrap();

    let trusted_party_addr = tokio::net::lookup_host("stun.l.google.com:19305").await
        .expect("Trusted party hostname must be resolvable")
        .find_map(|resolved_addr| match &socket_addr {
            SocketAddr::V4(_) => match &resolved_addr {
                SocketAddr::V4(_) => Some(resolved_addr),
                SocketAddr::V6(_) => None,
            },
            SocketAddr::V6(_) => match &resolved_addr {
                SocketAddr::V4(_) => None,
                SocketAddr::V6(_) => Some(resolved_addr)
            }
        }).expect("Trusted party must provide IPv4 and v6 connectivity");

    let mut local_socket_mapping = None;
    for _ in 0..3 {
        let mut client = stunclient::StunClient::new(trusted_party_addr);
        let deadline = Duration::from_secs(5);
        client.set_timeout(deadline);
        match client.query_external_address_async(&local_socket).await {
            Ok(addr) => {local_socket_mapping = Some(addr); break},
            Err(_) => continue
        }
    };

    let local_socket_mapping = local_socket_mapping.expect("Trusted party must provide a valid mapping");

    test_socket(hostname, socket_addr, local_socket_mapping, &local_socket).await
}

async fn test_socket(hostname: &str,
                     stun_server_addr: SocketAddr,
                     expected_addr: SocketAddr,
                     local_socket: &UdpSocket,
) -> StunSocketTestResult {
    let mut client = stunclient::StunClient::new(stun_server_addr);
>>>>>>> 1554768e
    let deadline = Duration::from_secs(1);
    client.set_timeout(deadline);

    let start = Instant::now();

<<<<<<< HEAD
    let result = client.query_external_address_async(&local_socket).await;
=======
    let result = client.query_external_address_async(local_socket).await;
>>>>>>> 1554768e

    let request_duration = Instant::now() - start;

    return match result {
<<<<<<< HEAD
        Ok(return_addr) => if return_addr.port() == local_socket.local_addr().unwrap().port() {
            debug!("{:<25} -> Socket {:<21} returned a healthy response", hostname, &socket_addr);
            StunSocketTestResult {
                socket: socket_addr,
                result: StunSocketResponse::HealthyResponse { rtt: request_duration },
            }
        } else {
            debug!("{:<25} -> Socket {:<21} returned an invalid mapping: expected={}, actual={}", hostname, &socket_addr, local_socket.local_addr().unwrap(), return_addr);
            StunSocketTestResult {
                socket: socket_addr,
=======
        Ok(return_addr) => if return_addr.port() == expected_addr.port() {
            debug!("{:<25} -> Socket {:<21} returned a healthy response", hostname, &stun_server_addr);
            StunSocketTestResult {
                socket: stun_server_addr,
                result: StunSocketResponse::HealthyResponse { rtt: request_duration },
            }
        } else {
            debug!("{:<25} -> Socket {:<21} returned an invalid mapping: expected={}, actual={}", hostname, &stun_server_addr, expected_addr, return_addr);
            StunSocketTestResult {
                socket: stun_server_addr,
>>>>>>> 1554768e
                result: StunSocketResponse::InvalidMappingResponse { expected: local_socket.local_addr().unwrap(), actual: return_addr, rtt: request_duration },
            }
        },
        Err(err) => {
            if err.to_string() == "Timed out waiting for STUN server reply" {
<<<<<<< HEAD
                debug!("{:<25} -> Socket {:<21} timed out after {:?}", hostname, &socket_addr, deadline);
                StunSocketTestResult {
                    socket: socket_addr,
                    result: StunSocketResponse::Timeout { deadline },
                }
            } else {
                debug!("{:<25} -> Socket {:<21} returned an unexpected error: {:?}", hostname, &socket_addr, err.to_string());
                StunSocketTestResult {
                    socket: socket_addr,
                    result: StunSocketResponse::UnexpectedError { err: err.to_string() },
                }
            }
        },
    }
=======
                debug!("{:<25} -> Socket {:<21} timed out after {:?}", hostname, &stun_server_addr, deadline);
                StunSocketTestResult {
                    socket: stun_server_addr,
                    result: StunSocketResponse::Timeout { deadline },
                }
            } else {
                debug!("{:<25} -> Socket {:<21} returned an unexpected error: {:?}", hostname, &stun_server_addr, err.to_string());
                StunSocketTestResult {
                    socket: stun_server_addr,
                    result: StunSocketResponse::UnexpectedError { err: err.to_string() },
                }
            }
        }
    };
>>>>>>> 1554768e
}<|MERGE_RESOLUTION|>--- conflicted
+++ resolved
@@ -1,10 +1,7 @@
 use std::net::{SocketAddr};
 use std::time::{Duration, Instant};
-<<<<<<< HEAD
-=======
 use stunclient::Error;
 use tokio::net::UdpSocket;
->>>>>>> 1554768e
 use crate::utils::join_all_with_semaphore;
 use crate::StunServer;
 
@@ -28,38 +25,22 @@
         self.is_resolvable()
             && self.is_any_healthy()
             && self.is_any_timeout()
-<<<<<<< HEAD
-            &&! self.is_any_invalid_mapping()
-            &&! self.is_any_unexpected_response()
-=======
             && !self.is_any_invalid_mapping()
             && !self.is_any_unexpected_response()
->>>>>>> 1554768e
     }
 
     pub(crate) fn is_timeout(&self) -> bool {
         self.is_resolvable()
-<<<<<<< HEAD
-            &&! self.is_any_healthy()
-            && self.is_any_timeout()
-            &&! self.is_any_invalid_mapping()
-            &&! self.is_any_unexpected_response()
-=======
             && !self.is_any_healthy()
             && self.is_any_timeout()
             && !self.is_any_invalid_mapping()
             && !self.is_any_unexpected_response()
->>>>>>> 1554768e
     }
 
     fn is_any_healthy(&self) -> bool {
         self.is_resolvable() && self.socket_tests.iter()
             .any(|result| match result.result {
-<<<<<<< HEAD
-                StunSocketResponse::HealthyResponse {..} => true,
-=======
                 StunSocketResponse::HealthyResponse { .. } => true,
->>>>>>> 1554768e
                 _ => false,
             })
     }
@@ -67,11 +48,7 @@
     fn is_any_timeout(&self) -> bool {
         self.is_resolvable() && self.socket_tests.iter()
             .any(|result| match result.result {
-<<<<<<< HEAD
-                StunSocketResponse::Timeout {..} => true,
-=======
                 StunSocketResponse::Timeout { .. } => true,
->>>>>>> 1554768e
                 _ => false,
             })
     }
@@ -79,11 +56,7 @@
     fn is_any_invalid_mapping(&self) -> bool {
         self.is_resolvable() && self.socket_tests.iter()
             .any(|result| match result.result {
-<<<<<<< HEAD
-                StunSocketResponse::InvalidMappingResponse {..} => true,
-=======
                 StunSocketResponse::InvalidMappingResponse { .. } => true,
->>>>>>> 1554768e
                 _ => false,
             })
     }
@@ -91,11 +64,7 @@
     fn is_any_unexpected_response(&self) -> bool {
         self.is_resolvable() && self.socket_tests.iter()
             .any(|result| match result.result {
-<<<<<<< HEAD
-                StunSocketResponse::UnexpectedError {..} => true,
-=======
                 StunSocketResponse::UnexpectedError { .. } => true,
->>>>>>> 1554768e
                 _ => false,
             })
     }
@@ -104,11 +73,7 @@
 #[derive(Clone, Debug)]
 pub(crate) struct StunSocketTestResult {
     pub(crate) socket: SocketAddr,
-<<<<<<< HEAD
-    pub(crate) result: StunSocketResponse
-=======
     pub(crate) result: StunSocketResponse,
->>>>>>> 1554768e
 }
 
 impl StunSocketTestResult {
@@ -122,11 +87,7 @@
     HealthyResponse { rtt: Duration },
     InvalidMappingResponse { expected: SocketAddr, actual: SocketAddr, rtt: Duration },
     Timeout { deadline: Duration },
-<<<<<<< HEAD
-    UnexpectedError { err: String }
-=======
     UnexpectedError { err: String },
->>>>>>> 1554768e
 }
 
 impl StunSocketResponse {
@@ -139,33 +100,21 @@
 }
 
 pub(crate) async fn test_udp_stun_server(
-<<<<<<< HEAD
-    server: StunServer
-=======
     server: StunServer,
     behind_nat: bool,
->>>>>>> 1554768e
 ) -> StunServerTestResult {
     let socket_addrs = tokio::net::lookup_host(format!("{}:{}", server.hostname, server.port)).await;
 
     if socket_addrs.is_err() {
-<<<<<<< HEAD
-        if socket_addrs.as_ref().err().unwrap().to_string() != "failed to lookup address information: Name or service not known" {
-=======
         let err_str = socket_addrs.as_ref().err().unwrap().to_string();
         if err_str.contains("Name or service not known") ||
             err_str.contains("No address associated with hostname") {} else {
->>>>>>> 1554768e
             warn!("{:<21} -> Unexpected DNS failure: {}", server.hostname, socket_addrs.as_ref().err().unwrap().to_string());
         }
         return StunServerTestResult {
             server,
             socket_tests: vec![],
-<<<<<<< HEAD
-        }
-=======
         };
->>>>>>> 1554768e
     }
 
     let results = socket_addrs.unwrap()
@@ -175,42 +124,15 @@
             let hostname = server.hostname.as_str();
             async move {
                 let stun_socket = SocketAddr::new(addr, port);
-<<<<<<< HEAD
-                let res = test_socket_addr(hostname, stun_socket).await;
-=======
                 let res = if behind_nat {
                     test_socket_addr_against_trusted_party(hostname, stun_socket).await
                 } else {
                     test_socket_addr(hostname, stun_socket).await
                 };
->>>>>>> 1554768e
                 res
             }
         })
         .collect::<Vec<_>>();
-<<<<<<< HEAD
-
-    let results = join_all_with_semaphore(results.into_iter(), 1).await;
-
-    StunServerTestResult {
-        server,
-        socket_tests: results
-    }
-}
-
-async fn test_socket_addr(
-    hostname: &str,
-    socket_addr: SocketAddr
-) -> StunSocketTestResult {
-    let local_socket = tokio::net::UdpSocket::bind(
-        match socket_addr {
-            SocketAddr::V4(..) => { "0.0.0.0:0" }
-            SocketAddr::V6(..) => { "[::]:0" }
-        }
-    ).await.unwrap();
-
-    let mut client = stunclient::StunClient::new(socket_addr);
-=======
 
     let results = join_all_with_semaphore(results.into_iter(), 1).await;
 
@@ -280,33 +202,16 @@
                      local_socket: &UdpSocket,
 ) -> StunSocketTestResult {
     let mut client = stunclient::StunClient::new(stun_server_addr);
->>>>>>> 1554768e
     let deadline = Duration::from_secs(1);
     client.set_timeout(deadline);
 
     let start = Instant::now();
 
-<<<<<<< HEAD
-    let result = client.query_external_address_async(&local_socket).await;
-=======
     let result = client.query_external_address_async(local_socket).await;
->>>>>>> 1554768e
 
     let request_duration = Instant::now() - start;
 
     return match result {
-<<<<<<< HEAD
-        Ok(return_addr) => if return_addr.port() == local_socket.local_addr().unwrap().port() {
-            debug!("{:<25} -> Socket {:<21} returned a healthy response", hostname, &socket_addr);
-            StunSocketTestResult {
-                socket: socket_addr,
-                result: StunSocketResponse::HealthyResponse { rtt: request_duration },
-            }
-        } else {
-            debug!("{:<25} -> Socket {:<21} returned an invalid mapping: expected={}, actual={}", hostname, &socket_addr, local_socket.local_addr().unwrap(), return_addr);
-            StunSocketTestResult {
-                socket: socket_addr,
-=======
         Ok(return_addr) => if return_addr.port() == expected_addr.port() {
             debug!("{:<25} -> Socket {:<21} returned a healthy response", hostname, &stun_server_addr);
             StunSocketTestResult {
@@ -317,28 +222,11 @@
             debug!("{:<25} -> Socket {:<21} returned an invalid mapping: expected={}, actual={}", hostname, &stun_server_addr, expected_addr, return_addr);
             StunSocketTestResult {
                 socket: stun_server_addr,
->>>>>>> 1554768e
                 result: StunSocketResponse::InvalidMappingResponse { expected: local_socket.local_addr().unwrap(), actual: return_addr, rtt: request_duration },
             }
         },
         Err(err) => {
             if err.to_string() == "Timed out waiting for STUN server reply" {
-<<<<<<< HEAD
-                debug!("{:<25} -> Socket {:<21} timed out after {:?}", hostname, &socket_addr, deadline);
-                StunSocketTestResult {
-                    socket: socket_addr,
-                    result: StunSocketResponse::Timeout { deadline },
-                }
-            } else {
-                debug!("{:<25} -> Socket {:<21} returned an unexpected error: {:?}", hostname, &socket_addr, err.to_string());
-                StunSocketTestResult {
-                    socket: socket_addr,
-                    result: StunSocketResponse::UnexpectedError { err: err.to_string() },
-                }
-            }
-        },
-    }
-=======
                 debug!("{:<25} -> Socket {:<21} timed out after {:?}", hostname, &stun_server_addr, deadline);
                 StunSocketTestResult {
                     socket: stun_server_addr,
@@ -353,5 +241,4 @@
             }
         }
     };
->>>>>>> 1554768e
 }